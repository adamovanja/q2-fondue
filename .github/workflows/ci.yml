name: Test and build

on:
  pull_request:
    branches:
      - main
  push:

jobs:
  lint:
    runs-on: ubuntu-latest
    steps:
    - uses: actions/checkout@v2

    - name: set up python 3.8
      uses: actions/setup-python@v1
      with:
        python-version: 3.8

    - name: install dependencies
      run: python -m pip install --upgrade pip

    - name: lint
      run: |
        pip install -q flake8
        flake8

  coverage:
    needs: lint
    runs-on: ubuntu-latest
    defaults:
      run:
        shell: bash -l {0}
    steps:
    - uses: actions/checkout@v2
    - uses: conda-incubator/setup-miniconda@v2
      with:
        activate-environment: fondue-test-env
        mamba-version: "*"
        channels: conda-forge
    - name: Run tests with coverage
      run: |
<<<<<<< HEAD
        conda install -c conda-forge -c bioconda -c defaults -y "entrezpy>=2.1.2" xmltodict "tqdm>=4.62.3" pyzotero dotenv
=======
        mamba install -c https://packages.qiime2.org/qiime2/2022.4/tested -c conda-forge -c bioconda -c defaults -y --file requirements.txt
>>>>>>> 608a8952
        make dev
        qiime dev refresh-cache
        make test-cov
    - name: Upload coverage to Codecov
      uses: codecov/codecov-action@v2
      with:
        fail_ci_if_error: true

  build-and-test:
    needs: coverage
    strategy:
      matrix:
        os: [ubuntu-latest, macos-latest]
    runs-on: ${{ matrix.os }}
    steps:
    - uses: actions/checkout@v2
      with:
        # necessary for versioneer
        fetch-depth: 0

    - uses: qiime2/action-library-packaging@alpha1
      with:
        package-name: q2-fondue
        additional-tests: pytest --pyargs q2_fondue
        build-target: dev
        library-token: ${{ secrets.LIBRARY_TOKEN }}<|MERGE_RESOLUTION|>--- conflicted
+++ resolved
@@ -40,11 +40,7 @@
         channels: conda-forge
     - name: Run tests with coverage
       run: |
-<<<<<<< HEAD
-        conda install -c conda-forge -c bioconda -c defaults -y "entrezpy>=2.1.2" xmltodict "tqdm>=4.62.3" pyzotero dotenv
-=======
         mamba install -c https://packages.qiime2.org/qiime2/2022.4/tested -c conda-forge -c bioconda -c defaults -y --file requirements.txt
->>>>>>> 608a8952
         make dev
         qiime dev refresh-cache
         make test-cov
