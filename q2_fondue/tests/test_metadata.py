--- conflicted
+++ resolved
@@ -25,14 +25,9 @@
 from q2_fondue.entrezpy_clients._efetch import EFetchAnalyzer
 from q2_fondue.entrezpy_clients._utils import InvalidIDs
 from q2_fondue.metadata import (
-<<<<<<< HEAD
     _efetcher_inquire, _get_other_meta,
     get_metadata, _get_run_meta, merge_metadata,
     _find_doi_mapping_and_type
-=======
-    _efetcher_inquire, _execute_efetcher, _get_other_meta,
-    get_metadata, _get_run_meta, merge_metadata
->>>>>>> 59e46bae
 )
 from q2_fondue.tests._utils import _TestPluginWithEntrezFakeComponents
 from q2_fondue.utils import (
